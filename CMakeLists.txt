--- conflicted
+++ resolved
@@ -4,13 +4,8 @@
 
 include(GNUInstallDirs)
 
-<<<<<<< HEAD
-# Include sub-projects.
-
 add_compile_options(-Wall -Wextra -Werror)
 
-=======
->>>>>>> eda29392
 # Include source
 add_subdirectory(src)
 
